--- conflicted
+++ resolved
@@ -9,20 +9,13 @@
     <parent>
         <groupId>eu.fbk.rdfpro</groupId>
         <artifactId>rdfpro</artifactId>
-        <version>0.3</version>
+        <version>0.4-SNAPSHOT</version>
         <relativePath>../pom.xml</relativePath>
     </parent>
 
     <groupId>eu.fbk.rdfpro</groupId>
-<<<<<<< HEAD
-    <artifactId>rdfpro</artifactId>
-    <version>0.4-SNAPSHOT</version>
-    <relativePath>../pom.xml</relativePath>
-  </parent>
-=======
     <artifactId>rdfpro-groovy</artifactId>
     <packaging>jar</packaging>
->>>>>>> 985e9633
 
     <name>rdfpro-groovy</name>
     <description>
